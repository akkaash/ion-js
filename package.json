{
  "name": "ion-js",
  "version": "0.0.0-development",
  "description": "A JavaScript implementation of the Ion data interchange format",
  "main": "dist/commonjs/es6/Ion.js",
  "types": "dist/commonjs/es6/Ion.d.ts",
  "scripts": {
    "commit": "git-cz",
    "test": "grunt test",
    "semantic-release": "semantic-release pre && npm publish && semantic-release post"
  },
  "repository": {
    "type": "git",
    "url": "https://github.com/amzn/ion-js.git"
  },
  "keywords": [
    "ion",
    "JSON",
    "data format"
  ],
  "author": "The Ion Team <ion-team@amazon.com> (https://amznlabs.github.io/ion-docs/)",
  "license": "Apache-2.0",
  "bugs": {
    "url": "https://github.com/amzn/ion-js/issues"
  },
  "homepage": "https://github.com/amzn/ion-js#readme",
  "config": {
    "commitizen": {
      "path": "node_modules/cz-conventional-changelog"
    }
  },
  "devDependencies": {
<<<<<<< HEAD
    "commitizen": "^2.9.6",
    "cz-conventional-changelog": "^2.0.0",
=======
    "babel-cli": "^6.24.1",
    "babel-preset-es2015": "^6.24.1",
>>>>>>> 72186c77
    "grunt": "^1.0.1",
    "grunt-babel": "^6.0.0",
    "grunt-cli": "^1.2.0",
    "grunt-contrib-clean": "^1.0.0",
    "grunt-contrib-copy": "^1.0.0",
    "grunt-contrib-jshint": "^1.0.0",
    "grunt-ts": "^6.0.0-beta.3",
    "grunt-typedoc": "^0.2.4",
    "intern": "^3.4.1",
    "remap-istanbul": "^0.9.1",
    "typedoc": "^0.5.8",
    "typescript": "^2.2.1",
    "semantic-release": "^6.3.6"
  }
}<|MERGE_RESOLUTION|>--- conflicted
+++ resolved
@@ -30,13 +30,10 @@
     }
   },
   "devDependencies": {
-<<<<<<< HEAD
+    "babel-cli": "^6.24.1",
+    "babel-preset-es2015": "^6.24.1",
     "commitizen": "^2.9.6",
     "cz-conventional-changelog": "^2.0.0",
-=======
-    "babel-cli": "^6.24.1",
-    "babel-preset-es2015": "^6.24.1",
->>>>>>> 72186c77
     "grunt": "^1.0.1",
     "grunt-babel": "^6.0.0",
     "grunt-cli": "^1.2.0",
